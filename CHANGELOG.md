--- conflicted
+++ resolved
@@ -9,11 +9,8 @@
 
 ## [Unreleased]
 ### Added
-<<<<<<< HEAD
+- Add a `log_browser_console` option to log the output of Browser's console methods (`console.log`, `console.debug`, `console.table`, etc…) to the PHP logger
 - Support Puppeteer v1.7
-=======
-- Add a `log_browser_console` option to log the output of Browser's console methods (`console.log`, `console.debug`, `console.table`, etc…) to the PHP logger
->>>>>>> a905549a
 
 ## [1.2.0] - 2018-07-25
 ### Added
